{
  "$schema": "http://json.schemastore.org/template",
  "author": "Bryan Edds",
<<<<<<< HEAD
  "classifications": ["Nu", "Template"],
=======
  "classifications": [ "Nu", "Template" ],
>>>>>>> 55df1412
  "identity": "Nu Template MMCC Empty",
  "name": "Nu Template MMCC Empty",
  "shortName": "nu-template-mmcc-empty",
  "tags": {
    "language": "F#",
    "type": "project"
  },
  "symbols": {
    "moduleSymbol": {
      "type": "derived",
      "valueSource": "name",
      "valueTransform": "moduleForm",
      "fileRename": "MyGame",
      "replaces": "MyGame"
    },
    "localSymbol": {
      "type": "derived",
      "valueSource": "name",
      "valueTransform": "localForm",
      "fileRename": "myGame",
      "replaces": "myGame"
    },
    "titleSymbol": {
      "type": "derived",
      "valueSource": "name",
      "valueTransform": "titleForm",
      "fileRename": "My Game",
      "replaces": "My Game"
    }
  },
  "forms": {
    "cleanNameForm": {
      "identifier": "replace",
      "pattern": "[^A-Za-z0-9_]",
      "replacement": ""
    },
    "avoidNumberInFrontForm": {
      "identifier": "replace",
      "pattern": "^([0-9])",
      "replacement": "_$1"
    },
    "firstUpperCaseInvariantForm": {
      "identifier": "firstUpperCaseInvariant"
    },
    "firstLowerCaseInvariantForm": {
      "identifier": "firstLowerCaseInvariant"
    },
    "moduleForm": {
      "identifier": "chain",
<<<<<<< HEAD
      "steps": ["cleanNameForm", "avoidNumberInFrontForm", "firstUpperCaseInvariantForm"] 
    },
    "localForm": {
      "identifier": "chain",
      "steps": ["cleanNameForm", "avoidNumberInFrontForm", "firstLowerCaseInvariantForm"] 
=======
      "steps": [ "cleanNameForm", "avoidNumberInFrontForm", "firstUpperCaseInvariantForm" ]
    },
    "localForm": {
      "identifier": "chain",
      "steps": [ "cleanNameForm", "avoidNumberInFrontForm", "firstLowerCaseInvariantForm" ]
>>>>>>> 55df1412
    },
    "titleForm": {
      "identifier": "replace",
      "pattern": "(\"|\\\\)",
      "replacement": "\\$1"
    }
  }
}<|MERGE_RESOLUTION|>--- conflicted
+++ resolved
@@ -1,11 +1,7 @@
 {
   "$schema": "http://json.schemastore.org/template",
   "author": "Bryan Edds",
-<<<<<<< HEAD
-  "classifications": ["Nu", "Template"],
-=======
   "classifications": [ "Nu", "Template" ],
->>>>>>> 55df1412
   "identity": "Nu Template MMCC Empty",
   "name": "Nu Template MMCC Empty",
   "shortName": "nu-template-mmcc-empty",
@@ -55,19 +51,11 @@
     },
     "moduleForm": {
       "identifier": "chain",
-<<<<<<< HEAD
-      "steps": ["cleanNameForm", "avoidNumberInFrontForm", "firstUpperCaseInvariantForm"] 
-    },
-    "localForm": {
-      "identifier": "chain",
-      "steps": ["cleanNameForm", "avoidNumberInFrontForm", "firstLowerCaseInvariantForm"] 
-=======
       "steps": [ "cleanNameForm", "avoidNumberInFrontForm", "firstUpperCaseInvariantForm" ]
     },
     "localForm": {
       "identifier": "chain",
       "steps": [ "cleanNameForm", "avoidNumberInFrontForm", "firstLowerCaseInvariantForm" ]
->>>>>>> 55df1412
     },
     "titleForm": {
       "identifier": "replace",
