--- conflicted
+++ resolved
@@ -29,14 +29,8 @@
 	</Target>
 
 	<ItemGroup>
-<<<<<<< HEAD
-		<Content Include="AssetGraph.nuag">
-			<CopyToOutputDirectory>PreserveNewest</CopyToOutputDirectory>
-		</Content>
-=======
         <None Include="Assets\*" />
         <None Include="Assets\*\*" />
->>>>>>> 55df1412
 		<Compile Include="Assets.fs" />
 		<Compile Include="Simulants.fs" />
 		<Compile Include="Gameplay.fs" />
